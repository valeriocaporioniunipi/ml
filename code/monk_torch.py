--- conflicted
+++ resolved
@@ -1,38 +1,20 @@
-<<<<<<< HEAD
-from itertools import product
-=======
 import time
->>>>>>> 8d2c6d85
 import torch
 import torch.nn as nn
 import torch.optim as optim
 import matplotlib.pyplot as plt
 import pandas as pd
-<<<<<<< HEAD
-from sklearn.preprocessing import OneHotEncoder
-from sklearn.model_selection import train_test_split
-from utils import monk_data, abs_path
-=======
 from sklearn.preprocessing import StandardScaler
 from sklearn.model_selection import train_test_split
 from utils import monk_data, abs_path
 from itertools import product
 from loguru import logger
->>>>>>> 8d2c6d85
 
 # Load MONK dataset
 features_test, targets_test = monk_data(abs_path('monks-1.test', 'data'))
 features, targets = monk_data(abs_path('monks-1.train', 'data'))
 
 # Standardize the features
-<<<<<<< HEAD
-scaler = OneHotEncoder(sparse_output=False)
-X_train = scaler.fit_transform(features)
-X_test = scaler.transform(features_test)
-
-X_train, X_val, y_train, y_val = train_test_split(
-    X_train, targets, test_size=0.2, random_state=42
-=======
 scaler = StandardScaler()
 X_scaled = scaler.fit_transform(features)
 X_test = scaler.transform(features_test)
@@ -40,7 +22,6 @@
 # Split training data into train and validation sets
 X_train, X_val, y_train, y_val = train_test_split(
     X_scaled, targets, test_size=0.2, random_state=42
->>>>>>> 8d2c6d85
 )
 
 # Convert labels to float (ensure they are 0 or 1)
@@ -75,15 +56,9 @@
         # nn.init.zeros_(m.bias)
 
 # Grid search parameters
-<<<<<<< HEAD
-etas = [0.1, 0.05, 0.01, 0.005, 0.001, 0.0001]
-lambdas = [0.005, 0.01, 0.1]
-alphas = [0.001, 0.01, 0.1, 0.5, 1.0]
-=======
 etas = [0.9, 0.8, 0.7, 0.6]
 lambdas = [0, 0.001, 0.0001, 0.1, 0.01]
 alphas = [0.1, 0.3, 0.5, 1.0, 2.0, 3.0]
->>>>>>> 8d2c6d85
 best_model = None
 best_accuracy = 0
 
